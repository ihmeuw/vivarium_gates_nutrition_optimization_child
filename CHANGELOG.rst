--- conflicted
+++ resolved
@@ -1,8 +1,7 @@
-<<<<<<< HEAD
-**v0.5.0 - 09/06/23**
+**v0.5.0 - 09/07/23**
 
  - Update CGF Risk Effects
-=======
+
 **v0.4.1 - 09/07/23**
 
  - Use updated underweight exposure distribution data (lookup.csv)
@@ -10,7 +9,6 @@
 **v0.3.2 - 09/06/23**
 
  - Update malaria EMR to be calculated instead of taken from GBD
->>>>>>> 3286ce10
 
 **v0.3.1 - 09/01/23**
 
