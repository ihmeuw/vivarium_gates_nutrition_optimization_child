--- conflicted
+++ resolved
@@ -1,13 +1,11 @@
-<<<<<<< HEAD
 **v0.3.0 - 08/30/23**
 
  - Include malaria
-=======
+
 **v0.2.0 - 08/29/23**
 
  - Add Dynamic Child Wasting Model with GBD 2021 data
  - Re-bin to 2021 age groups 
->>>>>>> 5e4bbc40
 
 **v0.1.1 - 08/24/23**
 
