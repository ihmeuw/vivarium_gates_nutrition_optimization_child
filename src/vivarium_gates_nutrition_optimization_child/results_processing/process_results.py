from pathlib import Path
from typing import Dict, List, NamedTuple, Union

import pandas as pd
import yaml
from loguru import logger

from vivarium_gates_nutrition_optimization_child.constants import results, scenarios

SCENARIO_COLUMN = "child_scenario"
MATERNAL_SCENARIO_COLUMN = "intervention.maternal_scenario"
RANDOM_SEED_COLUMN = "random_seed"
GROUPBY_COLUMNS = [
    results.INPUT_DRAW_COLUMN,
    SCENARIO_COLUMN,
    MATERNAL_SCENARIO_COLUMN,
#    RANDOM_SEED_COLUMN,
]
OUTPUT_COLUMN_SORT_ORDER = [
    "age_group",
    "sex",
    "year",
    "risk",
    "cause",
    "measure",
    "input_draw",
]
RENAME_COLUMNS = {
    "age_group": "age",
    "cause_of_death": "cause",
}


def make_measure_data(data: pd.DataFrame, disaggregate_seeds: bool):
    measure_data = MeasureData(
        #ylls=get_by_cause_measure_data(data, "ylls", disaggregate_seeds),
        #ylds=get_by_cause_measure_data(data, "ylds", disaggregate_seeds),
        deaths=get_by_cause_measure_data(data, "deaths", disaggregate_seeds),
        #        diarrhea_state_person_time=get_state_person_time_measure_data(
        #            data, "diarrhea_state_person_time", disaggregate_seeds
        #        ),
        #        lri_state_person_time=get_state_person_time_measure_data(
        #            data, "lri_state_person_time", disaggregate_seeds
        #        ),
        #        measles_state_person_time=get_state_person_time_measure_data(
        #            data, "measles_state_person_time", disaggregate_seeds
        #        ),
        #        malaria_state_person_time=get_state_person_time_measure_data(
        #            data, "malaria_state_person_time", disaggregate_seeds
        #        ),
        #        moderate_pem_state_person_time=get_state_person_time_measure_data(
        #            data, "moderate_pem_state_person_time", disaggregate_seeds
        #        ),
        #        severe_pem_state_person_time=get_state_person_time_measure_data(
        #            data, "severe_pem_state_person_time", disaggregate_seeds
        #        ),
        #        diarrhea_transition_count=get_transition_count_measure_data(
        #            data, "diarrhea_transition_count", disaggregate_seeds
        #        ),
        #        lri_transition_count=get_transition_count_measure_data(
        #            data, "lri_transition_count", disaggregate_seeds
        #        ),
        #        measles_transition_count=get_transition_count_measure_data(
        #            data, "measles_transition_count", disaggregate_seeds
        #        ),
        #        malaria_transition_count=get_transition_count_measure_data(
        #            data, "malaria_transition_count", disaggregate_seeds
        #        ),
        #        moderate_pem_transition_count=get_transition_count_measure_data(
        #            data, "moderate_pem_transition_count", disaggregate_seeds
        #        ),
        #        severe_pem_transition_count=get_transition_count_measure_data(
        #            data, "severe_pem_transition_count", disaggregate_seeds
        #        ),
        stunting_state_person_time=get_state_person_time_measure_data(
            data, "stunting_state_person_time", disaggregate_seeds
        ),
        wasting_state_person_time=get_state_person_time_measure_data(
<<<<<<< HEAD
           data, "wasting_state_person_time", disaggregate_seeds
=======
            data, "wasting_state_person_time", disaggregate_seeds
>>>>>>> 451b5027
        ),
        wasting_transition_count=get_transition_count_measure_data(
            data, "wasting_transition_count", disaggregate_seeds
        ),
        underweight_state_person_time=get_state_person_time_measure_data(
           data, "underweight_state_person_time", disaggregate_seeds
        ),
        #        low_birth_weight_and_short_gestation_sum=get_measure_data(
        #            data, "low_birth_weight_and_short_gestation_sum", disaggregate_seeds
        #        ),
        #        live_births_count=get_measure_data(data, "live_births_count", disaggregate_seeds),
        #        low_weight_births_count=get_measure_data(
        #            data, "low_weight_births_count", disaggregate_seeds
        #        ),
    )
    return measure_data


class MeasureData(NamedTuple):
    #ylls: pd.DataFrame
    #ylds: pd.DataFrame
    deaths: pd.DataFrame
    #    diarrhea_state_person_time: pd.DataFrame
    #    lri_state_person_time: pd.DataFrame
    #    measles_state_person_time: pd.DataFrame
    #    malaria_state_person_time: pd.DataFrame
    #    moderate_pem_state_person_time: pd.DataFrame
    #    severe_pem_state_person_time: pd.DataFrame
    #    diarrhea_transition_count: pd.DataFrame
    #    lri_transition_count: pd.DataFrame
    #    measles_transition_count: pd.DataFrame
    #    malaria_transition_count: pd.DataFrame
    #    moderate_pem_transition_count: pd.DataFrame
    #    severe_pem_transition_count: pd.DataFrame
    stunting_state_person_time: pd.DataFrame
    wasting_state_person_time: pd.DataFrame
    wasting_transition_count: pd.DataFrame
    underweight_state_person_time: pd.DataFrame
    #    low_birth_weight_and_short_gestation_sum: pd.DataFrame
    #    live_births_count: pd.DataFrame
    #    low_weight_births_count: pd.DataFrame

    def dump(self, output_dir: Path):
        for key, df in self._asdict().items():
            df.to_hdf(output_dir / f"{key}.hdf", key=key)
            df.to_csv(output_dir / f"{key}.csv")


def read_data(path: Path, single_run: bool) -> (pd.DataFrame, List[str]):
    data = pd.read_hdf(path)
    # noinspection PyUnresolvedReferences
    data = (
        data.drop(columns=data.columns.intersection(results.THROWAWAY_COLUMNS))
        .reset_index(drop=True)
        .rename(
            columns={
                results.OUTPUT_SCENARIO_COLUMN: SCENARIO_COLUMN,
                results.OUTPUT_INPUT_DRAW_COLUMN: results.INPUT_DRAW_COLUMN,
                results.OUTPUT_RANDOM_SEED_COLUMN: results.RANDOM_SEED_COLUMN,
            }
        )
    )
    if single_run:
        data[results.INPUT_DRAW_COLUMN] = 0
        data[results.RANDOM_SEED_COLUMN] = 0
        data[SCENARIO_COLUMN] = scenarios.INTERVENTION_SCENARIOS.BASELINE.name
        keyspace = {
            results.INPUT_DRAW_COLUMN: [0],
            results.RANDOM_SEED_COLUMN: [0],
            results.OUTPUT_SCENARIO_COLUMN: [scenarios.INTERVENTION_SCENARIOS.BASELINE.name],
        }
    else:
        data[results.INPUT_DRAW_COLUMN] = data[results.INPUT_DRAW_COLUMN].astype(int)
        data[results.RANDOM_SEED_COLUMN] = data[results.RANDOM_SEED_COLUMN].astype(int)
        with (path.parent / "keyspace.yaml").open() as f:
            keyspace = yaml.full_load(f)
    return data, keyspace


def filter_out_incomplete(
    data: pd.DataFrame, keyspace: Dict[str, Union[str, int]]
) -> pd.DataFrame:
    output = []
    for draw in keyspace[results.INPUT_DRAW_COLUMN]:
        # For each draw, gather all random seeds completed for all scenarios.
        random_seeds = set(keyspace[results.RANDOM_SEED_COLUMN])
        draw_data = data.loc[data[results.INPUT_DRAW_COLUMN] == draw]
        for scenario in keyspace[results.OUTPUT_SCENARIO_COLUMN]:
            seeds_in_data = draw_data.loc[
                data[SCENARIO_COLUMN] == scenario, results.RANDOM_SEED_COLUMN
            ].unique()
            random_seeds = random_seeds.intersection(seeds_in_data)
        draw_data = draw_data.loc[draw_data[results.RANDOM_SEED_COLUMN].isin(random_seeds)]
        output.append(draw_data)
    return pd.concat(output, ignore_index=True).reset_index(drop=True)


def aggregate_over_seed(data: pd.DataFrame) -> pd.DataFrame:
    non_count_columns = []
    for non_count_template in results.NON_COUNT_TEMPLATES:
        non_count_columns += results.RESULT_COLUMNS(non_count_template)
    count_columns = [c for c in data.columns if c not in non_count_columns + GROUPBY_COLUMNS]

    # non_count_data = data[non_count_columns + GROUPBY_COLUMNS].groupby(GROUPBY_COLUMNS).mean()
    count_data = data[count_columns + GROUPBY_COLUMNS].groupby(GROUPBY_COLUMNS).sum()
    return pd.concat(
        [
            count_data,
            # non_count_data
        ],
        axis=1,
    ).reset_index()


def pivot_data(data: pd.DataFrame, disaggregate_seeds: bool) -> pd.DataFrame:
    if disaggregate_seeds:
        groupby_cols = GROUPBY_COLUMNS + [results.RANDOM_SEED_COLUMN]
    else:
        groupby_cols = GROUPBY_COLUMNS
    return (
        data.set_index(groupby_cols)
        .stack()
        .reset_index()
        .rename(columns={f"level_{len(groupby_cols)}": "key", 0: "value"})
    )


def sort_data(data: pd.DataFrame, disaggregate_seeds: bool) -> pd.DataFrame:
    if disaggregate_seeds:
        output_cols_sort_order = OUTPUT_COLUMN_SORT_ORDER + [results.RANDOM_SEED_COLUMN]
    else:
        output_cols_sort_order = OUTPUT_COLUMN_SORT_ORDER
    sort_order = [c for c in output_cols_sort_order if c in data.columns]
    other_cols = [c for c in data.columns if c not in sort_order and c != "value"]
    data = data[sort_order + other_cols + ["value"]].sort_values(sort_order)
    return data.reset_index(drop=True)


def apply_results_map(data: pd.DataFrame, kind: str) -> pd.DataFrame:
    logger.info(f"Mapping {kind} data to stratifications.")
    map_df = results.RESULTS_MAP(kind)
    data = data.set_index("key")
    data = data.join(map_df).reset_index(drop=True)
    data = data.rename(columns=RENAME_COLUMNS)
    logger.info(f"Mapping {kind} complete.")
    return data


def get_population_data(data: pd.DataFrame, disaggregate_seeds: bool) -> pd.DataFrame:
    if disaggregate_seeds:
        groupby_cols = GROUPBY_COLUMNS + [results.RANDOM_SEED_COLUMN]
    else:
        groupby_cols = GROUPBY_COLUMNS

    total_pop = pivot_data(
        data[
            [results.TOTAL_POPULATION_COLUMN]
            + results.RESULT_COLUMNS("population")
            + groupby_cols
        ],
        disaggregate_seeds,
    )
    total_pop = total_pop.rename(columns={"key": "measure"})
    return sort_data(total_pop, disaggregate_seeds)


def get_measure_data(
    data: pd.DataFrame, measure: str, disaggregate_seeds: bool
) -> pd.DataFrame:
    if disaggregate_seeds:
        data = pivot_data(
            data[
                results.RESULT_COLUMNS(measure)
                + GROUPBY_COLUMNS
                + [results.RANDOM_SEED_COLUMN]
            ],
            disaggregate_seeds,
        )
    else:
        data = pivot_data(
            data[results.RESULT_COLUMNS(measure) + GROUPBY_COLUMNS], disaggregate_seeds
        )
    data = apply_results_map(data, measure)
    return sort_data(data, disaggregate_seeds)


def get_by_cause_measure_data(
    data: pd.DataFrame, measure: str, disaggregate_seeds: bool
) -> pd.DataFrame:
    data = get_measure_data(data, measure, disaggregate_seeds)
    return sort_data(data, disaggregate_seeds)


def get_state_person_time_measure_data(
    data: pd.DataFrame, measure: str, disaggregate_seeds: bool
) -> pd.DataFrame:
    data = get_measure_data(data, measure, disaggregate_seeds)
    return sort_data(data, disaggregate_seeds)


def get_transition_count_measure_data(
    data: pd.DataFrame, measure: str, disaggregate_seeds: bool
) -> pd.DataFrame:
    # Oops, edge case.
    data = data.drop(
        columns=[
            c for c in data.columns if "event_count" in c and str(results.YEARS[-1] + 1) in c
        ]
    )
    data = get_measure_data(data, measure, disaggregate_seeds)
    return sort_data(data, disaggregate_seeds)<|MERGE_RESOLUTION|>--- conflicted
+++ resolved
@@ -76,11 +76,7 @@
             data, "stunting_state_person_time", disaggregate_seeds
         ),
         wasting_state_person_time=get_state_person_time_measure_data(
-<<<<<<< HEAD
-           data, "wasting_state_person_time", disaggregate_seeds
-=======
             data, "wasting_state_person_time", disaggregate_seeds
->>>>>>> 451b5027
         ),
         wasting_transition_count=get_transition_count_measure_data(
             data, "wasting_transition_count", disaggregate_seeds
