--- conflicted
+++ resolved
@@ -9,11 +9,5 @@
       child_scenario: ['baseline']
       maternal_scenario: ['baseline']
   - intervention:
-<<<<<<< HEAD
       child_scenario: ['scenario_0_zero_coverage', 'scenario_1_sam_tx', 'scenario_2_mam_tx', 'scenario_3_sqlns', 'scenario_5_sam_and_mam', 'scenario_6_sam_and_sqlns', 'scenario_7_mam_and_sqlns', 'scenario_8_all']
       maternal_scenario: ['zero_coverage', 'mms', 'universal_bep', 'targeted_bep_mms', 'targeted_bep_no_mms']
-  
-=======
-      child_scenario: ['scenario_0_zero_coverage', 'scenario_3_sqlns']
-      maternal_scenario: ['zero_coverage']
->>>>>>> 7d93d673
