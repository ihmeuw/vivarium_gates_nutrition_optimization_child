--- conflicted
+++ resolved
@@ -6,14 +6,8 @@
 
 branches:
   - intervention:
-<<<<<<< HEAD
-      child_scenario: ['baseline', 'scenario_0_zero_coverage', 'scenario_3_sqlns']
-      maternal_scenario: ['baseline', 'zero_coverage']
-=======
       child_scenario: ['baseline']
       maternal_scenario: ['baseline']
   - intervention:
       child_scenario: ['scenario_0_zero_coverage', 'scenario_3_sqlns']
-      maternal_scenario: ['zero_coverage']
-  
->>>>>>> b65e1221
+      maternal_scenario: ['zero_coverage']