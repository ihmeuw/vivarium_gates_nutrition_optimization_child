components:
    vivarium_public_health:
        population:
            - Mortality()
        disease:
            - SIS_fixed_duration('measles', '10.0')
            - SIS('lower_respiratory_infections')
            - SIS('malaria')
        risks:
            - RiskEffect('risk_factor.child_wasting', 'cause.diarrheal_diseases.incidence_rate')
            - RiskEffect('risk_factor.child_wasting', 'cause.measles.incidence_rate')
            - RiskEffect('risk_factor.child_wasting', 'cause.lower_respiratory_infections.incidence_rate')

            - Risk('risk_factor.child_stunting')
            - RiskEffect('risk_factor.child_stunting', 'cause.diarrheal_diseases.incidence_rate')
            - RiskEffect('risk_factor.child_stunting', 'cause.measles.incidence_rate')
            - RiskEffect('risk_factor.child_stunting', 'cause.lower_respiratory_infections.incidence_rate')

            - LBWSGRiskEffect('cause.diarrheal_diseases.excess_mortality_rate')
            - LBWSGRiskEffect('cause.lower_respiratory_infections.excess_mortality_rate')
            - LBWSGRiskEffect('cause.affected_unmodeled.cause_specific_mortality_rate')
        metrics:
            - DiseaseObserver('diarrheal_diseases')
            - DiseaseObserver('measles')
            - DiseaseObserver('lower_respiratory_infections')
            - DiseaseObserver('malaria')
            - DiseaseObserver('moderate_protein_energy_malnutrition')
            - DiseaseObserver('severe_protein_energy_malnutrition')
            - CategoricalRiskObserver('child_stunting')
<<<<<<< HEAD
            - CategoricalRiskObserver('child_wasting')
=======
>>>>>>> 6f650f9a
            - CategoricalRiskObserver('child_underweight')

    vivarium_gates_nutrition_optimization_child:
        components:
            - PopulationLineList()
            - FertilityLineList()
            - LBWSGLineList()
            - BirthObserver()
            - DisabilityObserver()
            - ChildWasting()
            - ChildWastingObserver()
            - WastingTreatment('risk_factor.severe_acute_malnutrition_treatment')
            - WastingTreatment('risk_factor.moderate_acute_malnutrition_treatment')
            - MaternalCharacteristics()
<<<<<<< HEAD
            - Underweight()
=======
            - ChildUnderweight()
>>>>>>> 6f650f9a
            - AdditiveRiskEffect('risk_factor.iron_folic_acid_supplementation', 'risk_factor.birth_weight.birth_exposure')
            - AdditiveRiskEffect('risk_factor.multiple_micronutrient_supplementation', 'risk_factor.birth_weight.birth_exposure')
            - AdditiveRiskEffect('risk_factor.balanced_energy_protein_supplementation', 'risk_factor.birth_weight.birth_exposure')
            - AdditiveRiskEffect('risk_factor.maternal_bmi_anemia', 'risk_factor.birth_weight.birth_exposure')
            - AdditiveRiskEffect('risk_factor.iron_folic_acid_supplementation', 'risk_factor.gestational_age.birth_exposure')
            - MMSEffectOnGestationalAge()
            - BirthWeightShiftEffect()
            - SIS_with_birth_prevalence('diarrheal_diseases')
            - RiskAttributableDisease('cause.moderate_protein_energy_malnutrition', 'risk_factor.child_wasting')
            - RiskAttributableDisease('cause.severe_protein_energy_malnutrition', 'risk_factor.child_wasting')
            - MortalityObserver()
            - ResultsStratifier()

configuration:
    input_data:
        input_draw_number: 0
        # Artifact can also be defined at runtime using -i flag
        artifact_path: '/mnt/team/simulation_science/costeffectiveness/artifacts/vivarium_gates_nutrition_optimization_child/model4.0/ethiopia.hdf'
        fertility_input_data_path: '/mnt/team/simulation_science/costeffectiveness/results/vivarium_gates_nutrition_optimization/model8.0-and-model-6.0-bugfix/ethiopia/2023_08_18_13_38_11/child_data'
    interpolation:
        order: 0
        extrapolate: True
    randomness:
        map_size: 1_000_000
        key_columns: ['entrance_time', 'age', 'maternal_id']
        random_seed: 0
    time:
        start:
            year: 2025
            month: 1
            day: 1
        end:
            year: 2029
            month: 12
            day: 31
        step_size: 4 # Days
    population:
        population_size: 0
        age_start: 0
        age_end: 5
        exit_age: 5

    intervention:
        child_scenario: 'baseline'
        maternal_scenario: 'baseline'

    sam_k: 'alternative'
    
    unmodeled_causes:
        - "upper_respiratory_infections"
        - "otitis_media"
        - "meningitis"
        - "encephalitis"
        - "neonatal_preterm_birth"
        - "neonatal_encephalopathy_due_to_birth_asphyxia_and_trauma"
        - "neonatal_sepsis_and_other_neonatal_infections"
        - "hemolytic_disease_and_other_neonatal_jaundice"
        - "other_neonatal_disorders"
        - "sudden_infant_death_syndrome"
        - "neonatal_lower_respiratory_infections"
        - "neonatal_diarrheal_diseases"

    moderate_protein_energy_malnutrition:
        threshold: ['cat2']
        mortality: True
        recoverable: True
    severe_protein_energy_malnutrition:
        threshold: ['cat1']
        mortality: True
        recoverable: True

    stratification:
        default:
            - "sex"
            - "age_group"
        birth:
            exclude:
                - "age_group"
            include:
                - "maternal_supplementation"
                - "bmi_anemia"<|MERGE_RESOLUTION|>--- conflicted
+++ resolved
@@ -27,10 +27,6 @@
             - DiseaseObserver('moderate_protein_energy_malnutrition')
             - DiseaseObserver('severe_protein_energy_malnutrition')
             - CategoricalRiskObserver('child_stunting')
-<<<<<<< HEAD
-            - CategoricalRiskObserver('child_wasting')
-=======
->>>>>>> 6f650f9a
             - CategoricalRiskObserver('child_underweight')
 
     vivarium_gates_nutrition_optimization_child:
@@ -45,11 +41,7 @@
             - WastingTreatment('risk_factor.severe_acute_malnutrition_treatment')
             - WastingTreatment('risk_factor.moderate_acute_malnutrition_treatment')
             - MaternalCharacteristics()
-<<<<<<< HEAD
-            - Underweight()
-=======
             - ChildUnderweight()
->>>>>>> 6f650f9a
             - AdditiveRiskEffect('risk_factor.iron_folic_acid_supplementation', 'risk_factor.birth_weight.birth_exposure')
             - AdditiveRiskEffect('risk_factor.multiple_micronutrient_supplementation', 'risk_factor.birth_weight.birth_exposure')
             - AdditiveRiskEffect('risk_factor.balanced_energy_protein_supplementation', 'risk_factor.birth_weight.birth_exposure')
