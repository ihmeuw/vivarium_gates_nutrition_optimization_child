components:
    vivarium_public_health:
        population:
            - Mortality()
        disease:
            - SIS_fixed_duration('measles', '10.0')
            - SIS('lower_respiratory_infections')
            - SIS('malaria')
        risks:
            - RiskEffect('risk_factor.child_wasting', 'cause.diarrheal_diseases.incidence_rate')
            - RiskEffect('risk_factor.child_wasting', 'cause.measles.incidence_rate')
            - RiskEffect('risk_factor.child_wasting', 'cause.lower_respiratory_infections.incidence_rate')

            - Risk('risk_factor.child_stunting')
            - RiskEffect('risk_factor.child_stunting', 'cause.diarrheal_diseases.incidence_rate')
            - RiskEffect('risk_factor.child_stunting', 'cause.measles.incidence_rate')
            - RiskEffect('risk_factor.child_stunting', 'cause.lower_respiratory_infections.incidence_rate')

            - LBWSGRiskEffect('cause.diarrheal_diseases.excess_mortality_rate')
            - LBWSGRiskEffect('cause.lower_respiratory_infections.excess_mortality_rate')
            - LBWSGRiskEffect('cause.affected_unmodeled.cause_specific_mortality_rate')
        metrics:
            - DiseaseObserver('diarrheal_diseases')
            - DiseaseObserver('measles')
            - DiseaseObserver('lower_respiratory_infections')
            - DiseaseObserver('malaria')
            - DiseaseObserver('moderate_protein_energy_malnutrition')
            - DiseaseObserver('severe_protein_energy_malnutrition')
            - CategoricalRiskObserver('child_stunting')
<<<<<<< HEAD
            - CategoricalRiskObserver('child_wasting')
            - CategoricalRiskObserver('child_underweight')
=======
>>>>>>> bd6aea7b

    vivarium_gates_nutrition_optimization_child:
        components:
            - PopulationLineList()
            - FertilityLineList()
            - LBWSGLineList()
            - BirthObserver()
            - DisabilityObserver()
            - ChildWasting()
            - ChildWastingObserver()
            - WastingTreatment('risk_factor.severe_acute_malnutrition_treatment')
            - WastingTreatment('risk_factor.moderate_acute_malnutrition_treatment')
            - MaternalCharacteristics()
<<<<<<< HEAD
            - Underweight()
=======
            - ChildUnderweight()
>>>>>>> bd6aea7b
            - AdditiveRiskEffect('risk_factor.iron_folic_acid_supplementation', 'risk_factor.birth_weight.birth_exposure')
            - AdditiveRiskEffect('risk_factor.multiple_micronutrient_supplementation', 'risk_factor.birth_weight.birth_exposure')
            - AdditiveRiskEffect('risk_factor.balanced_energy_protein_supplementation', 'risk_factor.birth_weight.birth_exposure')
            - AdditiveRiskEffect('risk_factor.maternal_bmi_anemia', 'risk_factor.birth_weight.birth_exposure')
            - AdditiveRiskEffect('risk_factor.iron_folic_acid_supplementation', 'risk_factor.gestational_age.birth_exposure')
            - MMSEffectOnGestationalAge()
            - BirthWeightShiftEffect()
            - SIS_with_birth_prevalence('diarrheal_diseases')
            - RiskAttributableDisease('cause.moderate_protein_energy_malnutrition', 'risk_factor.child_wasting')
            - RiskAttributableDisease('cause.severe_protein_energy_malnutrition', 'risk_factor.child_wasting')
            - MortalityObserver()
            - ResultsStratifier()

configuration:
    input_data:
        input_draw_number: 0
        # Artifact can also be defined at runtime using -i flag
        artifact_path: '/mnt/team/simulation_science/costeffectiveness/artifacts/vivarium_gates_nutrition_optimization_child/model4.0/ethiopia.hdf'
        fertility_input_data_path: '/mnt/team/simulation_science/costeffectiveness/results/vivarium_gates_nutrition_optimization/model8.0-and-model-6.0-bugfix/ethiopia/2023_08_18_13_38_11/child_data'
    interpolation:
        order: 0
        extrapolate: True
    randomness:
        map_size: 1_000_000
        key_columns: ['entrance_time', 'age', 'maternal_id']
        random_seed: 0
    time:
        start:
            year: 2025
            month: 1
            day: 1
        end:
            year: 2029
            month: 12
            day: 31
        step_size: 4 # Days
    population:
        population_size: 0
        age_start: 0
        age_end: 5
        exit_age: 5

    intervention:
        child_scenario: 'baseline'
        maternal_scenario: 'baseline'

    sam_k: 'alternative'
    
    unmodeled_causes:
        - "upper_respiratory_infections"
        - "otitis_media"
        - "meningitis"
        - "encephalitis"
        - "neonatal_preterm_birth"
        - "neonatal_encephalopathy_due_to_birth_asphyxia_and_trauma"
        - "neonatal_sepsis_and_other_neonatal_infections"
        - "hemolytic_disease_and_other_neonatal_jaundice"
        - "other_neonatal_disorders"
        - "sudden_infant_death_syndrome"
        - "neonatal_lower_respiratory_infections"
        - "neonatal_diarrheal_diseases"

    moderate_protein_energy_malnutrition:
        threshold: ['cat2']
        mortality: True
        recoverable: True
    severe_protein_energy_malnutrition:
        threshold: ['cat1']
        mortality: True
        recoverable: True

    stratification:
        default:
            - "sex"
            - "age_group"
        child_stunting:
            include:
                - "maternal_supplementation"
        child_wasting:
            include:
                - "maternal_supplementation"
                - "sam_treatment"
                - "mam_treatment"
        birth:
            exclude:
                - "age_group"
            include:
                - "maternal_supplementation"
                - "bmi_anemia"<|MERGE_RESOLUTION|>--- conflicted
+++ resolved
@@ -27,11 +27,8 @@
             - DiseaseObserver('moderate_protein_energy_malnutrition')
             - DiseaseObserver('severe_protein_energy_malnutrition')
             - CategoricalRiskObserver('child_stunting')
-<<<<<<< HEAD
             - CategoricalRiskObserver('child_wasting')
             - CategoricalRiskObserver('child_underweight')
-=======
->>>>>>> bd6aea7b
 
     vivarium_gates_nutrition_optimization_child:
         components:
@@ -45,11 +42,7 @@
             - WastingTreatment('risk_factor.severe_acute_malnutrition_treatment')
             - WastingTreatment('risk_factor.moderate_acute_malnutrition_treatment')
             - MaternalCharacteristics()
-<<<<<<< HEAD
-            - Underweight()
-=======
             - ChildUnderweight()
->>>>>>> bd6aea7b
             - AdditiveRiskEffect('risk_factor.iron_folic_acid_supplementation', 'risk_factor.birth_weight.birth_exposure')
             - AdditiveRiskEffect('risk_factor.multiple_micronutrient_supplementation', 'risk_factor.birth_weight.birth_exposure')
             - AdditiveRiskEffect('risk_factor.balanced_energy_protein_supplementation', 'risk_factor.birth_weight.birth_exposure')
