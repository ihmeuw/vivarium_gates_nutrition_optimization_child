--- conflicted
+++ resolved
@@ -112,17 +112,9 @@
     stratification:
         default:
             - 'age_group'
-<<<<<<< HEAD
             - 'sex'
             - 'underweight_state'
         child_wasting:
             include: ['mam_treatment', 'sam_treatment']
         child_underweight:
-            include: ['mam_treatment', 'sam_treatment']
-=======
-        child_wasting:
-            include: ['mam_treatment', 'sam_treatment']
-        child_stunting:
-            include:
-                - 'sqlns_coverage'
->>>>>>> 070565cc
+            include: ['mam_treatment', 'sam_treatment']