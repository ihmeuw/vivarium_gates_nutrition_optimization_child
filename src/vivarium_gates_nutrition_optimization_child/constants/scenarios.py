--- conflicted
+++ resolved
@@ -37,8 +37,4 @@
         return self._asdict()[item]
 
 
-<<<<<<< HEAD
-INTERVENTION_SCENARIOS = __InterventionScenarios()
-=======
-INTERVENTION_SCENARIOS = __InterventionScenarios()
->>>>>>> 283aebf1
+INTERVENTION_SCENARIOS = __InterventionScenarios()