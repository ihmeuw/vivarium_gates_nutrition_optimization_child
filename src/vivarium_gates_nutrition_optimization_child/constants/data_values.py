--- conflicted
+++ resolved
@@ -7,12 +7,9 @@
 from vivarium_gates_nutrition_optimization_child.utilities import (
     get_lognorm_from_quantiles,
     get_norm_from_quantiles,
-<<<<<<< HEAD
     get_truncnorm_from_quantiles,
     get_truncnorm_from_sd,
-=======
     get_uniform_distribution_from_limits,
->>>>>>> 109ff3c2
 )
 
 ##########################
