--- conflicted
+++ resolved
@@ -322,24 +322,6 @@
             "mild_child_wasting_to_moderate_acute_malnutrition",
         ]
 
-<<<<<<< HEAD
-        for transition in disease_model.transition_names:
-            # only want incident cases
-            if transition in incident_transitions:
-                filter_string = (
-                    f'{self.previous_state_column_name} == "{transition.from_state}" '
-                    f'and {self.disease} == "{transition.to_state}" '
-                    f"and tracked==True"
-                )
-                builder.results.register_observation(
-                    name=f"{transition}_event_count",
-                    pop_filter=filter_string,
-                    requires_columns=[self.previous_state_column_name, self.disease],
-                    additional_stratifications=self.config.include,
-                    excluded_stratifications=self.config.exclude,
-                    when="collect_metrics",
-                )
-=======
         for transition in incident_transitions:
             filter_string = (
                 f'{self.previous_state_column_name} == "{transition.from_state}" '
@@ -354,7 +336,6 @@
                 excluded_stratifications=self.config.exclude,
                 when="collect_metrics",
             )
->>>>>>> 5f5e323c
 
 
 class MortalityHazardRateObserver:
