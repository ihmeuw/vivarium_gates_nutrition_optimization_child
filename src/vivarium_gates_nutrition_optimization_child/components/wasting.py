from typing import Callable, Dict, List, Optional, Tuple, Union

import numpy as np
import pandas as pd
from vivarium import Component
from vivarium.framework.engine import Builder
from vivarium.framework.event import Event
from vivarium.framework.lookup import LookupTable, LookupTableData
from vivarium.framework.population import PopulationView
from vivarium.framework.values import list_combiner, union_post_processor
from vivarium_public_health.disease import DiseaseModel, DiseaseState, SusceptibleState
from vivarium_public_health.risks import Risk
from vivarium_public_health.risks.data_transformations import (
    get_exposure_post_processor,
)
from vivarium_public_health.utilities import EntityString, is_non_zero

from vivarium_gates_nutrition_optimization_child.constants import (
    data_keys,
    data_values,
    metadata,
    models,
    scenarios,
)
from vivarium_gates_nutrition_optimization_child.constants.data_keys import WASTING
from vivarium_gates_nutrition_optimization_child.utilities import get_random_variable


class WastingTreatment(Risk):
    @property
    def time_step_prepare_priority(self) -> int:
        # we want to reset propensities before updating previous state column
        return 4

    @property
    def name(self) -> str:
        return f"wasting_treatment_{self.risk}"

    def __init__(self, treatment_type: str):
        super().__init__(treatment_type)

        self.previous_wasting_column = f"previous_{data_keys.WASTING.name}"
        self.wasting_column = data_keys.WASTING.name

        self.treated_state = self._get_treated_state()

    @property
    def columns_required(self) -> Optional[List[str]]:
        return ["age", self.previous_wasting_column, self.wasting_column]

    ##########################
    # Initialization methods #
    ##########################

    def _get_treated_state(self) -> str:
        return self.risk.name.split("_treatment")[0]

    #################
    # Setup methods #
    #################

    def setup(self, builder: Builder):
        super().setup(builder)
        self.scenario = scenarios.INTERVENTION_SCENARIOS[
            builder.configuration.intervention.child_scenario
        ]
        self.wasting_exposure = builder.value.get_value(
            data_values.PIPELINES.WASTING_EXPOSURE
        )
        self.underweight_exposure = builder.value.get_value(
            data_values.PIPELINES.UNDERWEIGHT_EXPOSURE
        )

    ########################
    # Event-driven methods #
    ########################

    def on_time_step_prepare(self, event: Event):
        """'redraw propensities upon transition to new wasting state"""
        pop = self.population_view.get(event.index)
        propensity = pop[self.propensity_column_name]
        remitted_mask = (pop[self.previous_wasting_column] == self.treated_state) & pop[
            self.wasting_column
        ] != self.treated_state
        propensity.loc[remitted_mask] = self.randomness.get_draw(remitted_mask.index)
        self.population_view.update(propensity)

    ##################################
    # Pipeline sources and modifiers #
    ##################################

    def get_current_exposure(self, index: pd.Index) -> pd.Series:
        is_mam_component = self.risk.name == "moderate_acute_malnutrition_treatment"
        coverage_to_exposure_map = {"none": "cat1", "full": "cat2"}

        if is_mam_component:
            mam_coverage = self.scenario.mam_tx_coverage
            if mam_coverage == "baseline":  # return standard exposure if baseline
                propensity = self.propensity(index)
                return pd.Series(self.exposure_distribution.ppf(propensity), index=index)
            elif mam_coverage == "targeted":
                # initialize exposures as cat1 (untreated)
                exposures = pd.Series("cat1", index=index)

                # define relevant booleans
                wasting = self.wasting_exposure(index)
                age = self.population_view.get(index)["age"]
                underweight = self.underweight_exposure(index)

                in_mam_state = (wasting == "cat2") | (wasting == "cat2.5")
                in_worse_mam_state = wasting == "cat2.5"
                in_age_range = (age >= 0.5) & (age < 2)
                is_severely_underweight = underweight == "cat1"
                under_6_months = age < 0.5

                is_covered = in_mam_state & (
                    (in_age_range | is_severely_underweight) | in_worse_mam_state
                )

                exposures.loc[is_covered] = "cat2"
                exposures.loc[under_6_months] = "cat1"
                return exposures
            else:  # except for simulants under 6 months who are untreated,
                   # return either all or none covered otherwise
                exposure_value = coverage_to_exposure_map[mam_coverage]
                exposure = pd.Series(exposure_value, index=index)
                age = self.population_view.get(index)["age"]
                exposure.loc[age < 0.5] = "cat1"
                return exposure

        else:  # we're in the SAM treatment component
            sam_coverage = self.scenario.sam_tx_coverage
            if sam_coverage == "baseline":
                propensity = self.propensity(index)
                return pd.Series(self.exposure_distribution.ppf(propensity), index=index)
            else:
                exposure = coverage_to_exposure_map[sam_coverage]
                return pd.Series(exposure, index=index)


class WastingDiseaseState(DiseaseState):
    """DiseaseState where birth prevalence LookupTables is parametrized by birthweight status."""

    def get_birth_prevalence(
        self, builder: Builder, birth_prevalence_data: LookupTableData
    ) -> LookupTable:
        return builder.lookup.build_table(
            birth_prevalence_data,
            key_columns=["sex", "birth_weight_status"],
            parameter_columns=["year"],
        )


class ChildWastingModel(DiseaseModel):
    CONFIGURATION_DEFAULTS = {
        "child_wasting": {
            "exposure": "data",
            "rebinned_exposed": [],
            "category_thresholds": [],
        }
    }

    @property
    def columns_created(self) -> List[str]:
        return [self.state_column, f"initial_{self.state_column}_propensity"]

    @property
    def columns_required(self) -> Optional[List[str]]:
        return ["age", "sex", "birth_weight_status"]

    @property
    def initialization_requirements(self) -> Dict[str, List[str]]:
        return {
            "requires_columns": ["age", "sex", "birth_weight_status"],
            "requires_values": [],
            "requires_streams": [],
        }

    def setup(self, builder):
        """Perform this component's setup."""
        super(DiseaseModel, self).setup(builder)

        self.configuration_age_start = builder.configuration.population.age_start
        self.configuration_age_end = builder.configuration.population.age_end
        self.randomness = builder.randomness.get_stream(f"{self.state_column}_initial_states")

        self.exposure = builder.value.register_value_producer(
            f"{self.state_column}.exposure",
            source=self.get_current_exposure,
            requires_columns=["age", "alive", self.state_column],
            preferred_post_processor=get_exposure_post_processor(
                builder, EntityString(f"risk_factor.{self.state_column}")
            ),
        )

        cause_specific_mortality_rate = self.load_cause_specific_mortality_rate_data(builder)
        self.cause_specific_mortality_rate = builder.lookup.build_table(
            cause_specific_mortality_rate,
            key_columns=["sex"],
            parameter_columns=["age", "year"],
        )
        builder.value.register_value_modifier(
            "cause_specific_mortality_rate",
            self.adjust_cause_specific_mortality_rate,
            requires_columns=["age", "sex"],
        )

    def on_initialize_simulants(self, pop_data):
        initial_propensity = self.randomness.get_draw(pop_data.index).rename(
            f"initial_{self.state_column}_propensity"
        )
<<<<<<< HEAD
        self.population_view.update(initial_propensity)

        population = self.population_view.subview(
            ["age", "sex", "initial_child_wasting_propensity"]
        ).get(pop_data.index)
=======
        population = self.population_view.subview(["age", "sex"]).get(pop_data.index)
>>>>>>> 00651b64

        assert self.initial_state in {s.state_id for s in self.states}

        state_names, weights_bins = self.get_state_weights(pop_data.index, "birth_prevalence")

        if state_names and not population.empty:
            # only do this if there are states in the model that supply prevalence data
            population["sex_id"] = population.sex.apply({"Male": 1, "Female": 2}.get)

            condition_column = self.assign_initial_status_to_simulants(
                population,
                state_names,
                weights_bins,
<<<<<<< HEAD
                population["initial_child_wasting_propensity"],
=======
                initial_propensity,
>>>>>>> 00651b64
            )

            condition_column = condition_column.rename(
                columns={"condition_state": self.state_column}
            )
        else:
            condition_column = pd.Series(
                self.initial_state, index=population.index, name=self.state_column
            )
        if len(condition_column) > 0:
            condition_column['child_wasting'] = 'moderate_acute_malnutrition'
        self.population_view.update(pd.concat([condition_column, initial_propensity], axis=1))

    @staticmethod
    def assign_initial_status_to_simulants(
        simulants_df, state_names, weights_bins, propensities
<<<<<<< HEAD
    ):
        simulants = simulants_df[["age", "sex", "initial_child_wasting_propensity"]].copy()
=======
    ) -> pd.DataFrame:
        simulants = simulants_df[["age", "sex"]].copy()
>>>>>>> 00651b64

        choice_index = (propensities.values[np.newaxis].T > weights_bins).sum(axis=1)
        initial_states = pd.Series(np.array(state_names)[choice_index], index=simulants.index)

        simulants.loc[:, "condition_state"] = initial_states
        return simulants

    def get_current_exposure(self, index: pd.Index) -> pd.Series:
        pop = self.population_view.get(index)
        exposure = pop[self.state_column].apply(models.get_risk_category)
        return exposure


# noinspection PyPep8Naming
def ChildWasting() -> ChildWastingModel:
    tmrel = SusceptibleState(models.WASTING.MODEL_NAME)
    mild = WastingDiseaseState(
        models.WASTING.MILD_STATE_NAME,
        cause_type="sequela",
        get_data_functions={
            "prevalence": load_mild_wasting_exposure,
            "disability_weight": lambda *_: 0,
            "excess_mortality_rate": lambda *_: 0,
            "birth_prevalence": load_mild_wasting_birth_prevalence,
        },
    )
    better_moderate = WastingDiseaseState(
        models.WASTING.BETTER_MODERATE_STATE_NAME,
        cause_type="sequela",
        get_data_functions={
            "prevalence": load_better_mam_exposure,
            "disability_weight": lambda *_: 0,
            "excess_mortality_rate": lambda *_: 0,
            "birth_prevalence": load_better_mam_birth_prevalence,
        },
    )
    worse_moderate = WastingDiseaseState(
        models.WASTING.WORSE_MODERATE_STATE_NAME,
        cause_type="sequela",
        get_data_functions={
            "prevalence": load_worse_mam_exposure,
            "disability_weight": lambda *_: 0,
            "excess_mortality_rate": lambda *_: 0,
            "birth_prevalence": load_worse_mam_birth_prevalence,
        },
    )
    severe = WastingDiseaseState(
        models.WASTING.SEVERE_STATE_NAME,
        cause_type="sequela",
        get_data_functions={
            "prevalence": load_sam_exposure,
            "disability_weight": lambda *_: 0,
            "excess_mortality_rate": lambda *_: 0,
            "birth_prevalence": load_sam_birth_prevalence,
        },
    )

    # Add transitions for tmrel
    tmrel.allow_self_transitions()
    tmrel.add_rate_transition(
        mild,
        get_data_functions={
            "incidence_rate": load_wasting_rate,
        },
    )

    # Add transitions for mild
    mild.allow_self_transitions()
    mild.add_rate_transition(
        better_moderate,
        get_data_functions={
            "transition_rate": load_wasting_rate,
        },
    )
    mild.add_rate_transition(
        worse_moderate,
        get_data_functions={
            "transition_rate": load_wasting_rate,
        },
    )
    mild.add_rate_transition(
        tmrel,
        get_data_functions={
            "remission_rate": load_mild_remission_rate,
        },
    )

    # Add transitions for moderate
    better_moderate.allow_self_transitions()
    better_moderate.add_rate_transition(
        severe,
        get_data_functions={
            "transition_rate": load_wasting_rate,
        },
    )
    better_moderate.add_rate_transition(
        mild,
        get_data_functions={
            "transition_rate": load_wasting_rate,
        },
    )

    worse_moderate.allow_self_transitions()
    worse_moderate.add_rate_transition(
        severe,
        get_data_functions={
            "transition_rate": load_wasting_rate,
        },
    )
    worse_moderate.add_rate_transition(
        mild,
        get_data_functions={
            "transition_rate": load_wasting_rate,
        },
    )

    # Add transitions for severe
    severe.allow_self_transitions()
    severe.add_rate_transition(
        better_moderate,
        get_data_functions={
            "transition_rate": load_wasting_rate,
        },
    )
    severe.add_rate_transition(
        worse_moderate,
        get_data_functions={
            "transition_rate": load_wasting_rate,
        },
    )
    severe.add_rate_transition(
        mild,
        get_data_functions={
            "transition_rate": load_wasting_rate,
        },
    )

    return ChildWastingModel(
        models.WASTING.MODEL_NAME,
        get_data_functions={"cause_specific_mortality_rate": lambda *_: 0},
        states=[severe, better_moderate, worse_moderate, mild, tmrel],
    )


# noinspection PyUnusedLocal
def load_pem_excess_mortality_rate(builder: Builder, cause: str) -> pd.DataFrame:
    return builder.data.load(data_keys.PEM.EMR)


# noinspection PyUnusedLocal
def load_mild_wasting_birth_prevalence(builder: Builder, cause: str) -> pd.DataFrame:
    return load_child_wasting_birth_prevalence(builder, WASTING.CAT3)


# noinspection PyUnusedLocal
def load_mild_wasting_exposure(builder: Builder, cause: str) -> pd.DataFrame:
    return load_child_wasting_exposures(builder)[WASTING.CAT3].reset_index()


def load_wasting_rate(builder: Builder, *wasting_states) -> pd.DataFrame:
    states_to_transition_map = {
        ("mild_child_wasting",): "inc_rate_mild",
<<<<<<< HEAD
        ("mild_child_wasting", "better_moderate_acute_malnutrition"): "inc_rate_better_mam",
        ("mild_child_wasting", "worse_moderate_acute_malnutrition"): "inc_rate_worse_mam",
        ("better_moderate_acute_malnutrition", "severe_acute_malnutrition"): "inc_rate_sam",
        ("worse_moderate_acute_malnutrition", "severe_acute_malnutrition"): "inc_rate_sam",
        ("susceptible_to_child_wasting",): "rem_rate_mild",
        ("better_moderate_acute_malnutrition", "mild_child_wasting"): "rem_rate_mam",
        ("worse_moderate_acute_malnutrition", "mild_child_wasting"): "rem_rate_mam",
=======
        ("mild_child_wasting", "moderate_acute_malnutrition"): "inc_rate_mam",
        ("moderate_acute_malnutrition", "severe_acute_malnutrition"): "inc_rate_sam",
        ("moderate_acute_malnutrition", "mild_child_wasting"): "rem_rate_mam",
>>>>>>> 00651b64
        ("severe_acute_malnutrition", "mild_child_wasting"): "tx_rem_rate_sam",
        (
            "severe_acute_malnutrition",
            "better_moderate_acute_malnutrition",
        ): "sam_to_better_mam",
        (
            "severe_acute_malnutrition",
            "worse_moderate_acute_malnutrition",
        ): "sam_to_worse_mam",
    }
    transition = states_to_transition_map[wasting_states]
    data = get_transition_data(builder, transition)
    return data


def load_mild_remission_rate(builder: Builder, input_state) -> pd.DataFrame:
    return get_transition_data(builder, 'rem_rate_mild')


def get_transition_data(builder: Builder, transition: str) -> pd.DataFrame:
    rates = builder.data.load("risk_factor.child_wasting.transition_rates").query(
        "transition==@transition"
    )
    rates = rates.drop("transition", axis=1).reset_index(drop=True)
    rates = rates.rename({"value": 0}, axis=1)
    return rates


# noinspection PyUnusedLocal
def load_better_mam_birth_prevalence(builder: Builder, cause: str) -> pd.DataFrame:
    return load_child_wasting_birth_prevalence(builder, WASTING.CAT25)


# noinspection PyUnusedLocal
def load_worse_mam_birth_prevalence(builder: Builder, cause: str) -> pd.DataFrame:
    return load_child_wasting_birth_prevalence(builder, WASTING.CAT2)


# noinspection PyUnusedLocal
def load_better_mam_exposure(builder: Builder, cause: str) -> pd.DataFrame:
    return load_child_wasting_exposures(builder)[WASTING.CAT25].reset_index()


# noinspection PyUnusedLocal
def load_worse_mam_exposure(builder: Builder, cause: str) -> pd.DataFrame:
    return load_child_wasting_exposures(builder)[WASTING.CAT2].reset_index()


# noinspection PyUnusedLocal
def load_sam_birth_prevalence(builder: Builder, cause: str) -> pd.DataFrame:
    return load_child_wasting_birth_prevalence(builder, WASTING.CAT1)


# noinspection PyUnusedLocal
def load_sam_exposure(builder: Builder, cause: str) -> pd.DataFrame:
    return load_child_wasting_exposures(builder)[WASTING.CAT1].reset_index()


# Sub-loader functions
def load_child_wasting_exposures(builder: Builder) -> pd.DataFrame:
    exposures = (
        builder.data.load(WASTING.EXPOSURE)
        .set_index(metadata.ARTIFACT_INDEX_COLUMNS)
        .pivot(columns="parameter")
    )

    exposures.columns = exposures.columns.droplevel(0)
    return exposures


def load_child_wasting_birth_prevalence(
    builder: Builder, wasting_category: str
) -> pd.DataFrame:
    birth_prevalence = builder.data.load(data_keys.WASTING.BIRTH_PREVALENCE)
    birth_prevalence = (
        birth_prevalence.query("parameter == @wasting_category")
        .reset_index()
        .drop(["parameter", "index"], axis=1)
    )
    return birth_prevalence<|MERGE_RESOLUTION|>--- conflicted
+++ resolved
@@ -209,15 +209,7 @@
         initial_propensity = self.randomness.get_draw(pop_data.index).rename(
             f"initial_{self.state_column}_propensity"
         )
-<<<<<<< HEAD
-        self.population_view.update(initial_propensity)
-
-        population = self.population_view.subview(
-            ["age", "sex", "initial_child_wasting_propensity"]
-        ).get(pop_data.index)
-=======
         population = self.population_view.subview(["age", "sex"]).get(pop_data.index)
->>>>>>> 00651b64
 
         assert self.initial_state in {s.state_id for s in self.states}
 
@@ -231,11 +223,7 @@
                 population,
                 state_names,
                 weights_bins,
-<<<<<<< HEAD
-                population["initial_child_wasting_propensity"],
-=======
                 initial_propensity,
->>>>>>> 00651b64
             )
 
             condition_column = condition_column.rename(
@@ -245,20 +233,13 @@
             condition_column = pd.Series(
                 self.initial_state, index=population.index, name=self.state_column
             )
-        if len(condition_column) > 0:
-            condition_column['child_wasting'] = 'moderate_acute_malnutrition'
         self.population_view.update(pd.concat([condition_column, initial_propensity], axis=1))
 
     @staticmethod
     def assign_initial_status_to_simulants(
         simulants_df, state_names, weights_bins, propensities
-<<<<<<< HEAD
-    ):
-        simulants = simulants_df[["age", "sex", "initial_child_wasting_propensity"]].copy()
-=======
     ) -> pd.DataFrame:
         simulants = simulants_df[["age", "sex"]].copy()
->>>>>>> 00651b64
 
         choice_index = (propensities.values[np.newaxis].T > weights_bins).sum(axis=1)
         initial_states = pd.Series(np.array(state_names)[choice_index], index=simulants.index)
@@ -421,7 +402,6 @@
 def load_wasting_rate(builder: Builder, *wasting_states) -> pd.DataFrame:
     states_to_transition_map = {
         ("mild_child_wasting",): "inc_rate_mild",
-<<<<<<< HEAD
         ("mild_child_wasting", "better_moderate_acute_malnutrition"): "inc_rate_better_mam",
         ("mild_child_wasting", "worse_moderate_acute_malnutrition"): "inc_rate_worse_mam",
         ("better_moderate_acute_malnutrition", "severe_acute_malnutrition"): "inc_rate_sam",
@@ -429,11 +409,6 @@
         ("susceptible_to_child_wasting",): "rem_rate_mild",
         ("better_moderate_acute_malnutrition", "mild_child_wasting"): "rem_rate_mam",
         ("worse_moderate_acute_malnutrition", "mild_child_wasting"): "rem_rate_mam",
-=======
-        ("mild_child_wasting", "moderate_acute_malnutrition"): "inc_rate_mam",
-        ("moderate_acute_malnutrition", "severe_acute_malnutrition"): "inc_rate_sam",
-        ("moderate_acute_malnutrition", "mild_child_wasting"): "rem_rate_mam",
->>>>>>> 00651b64
         ("severe_acute_malnutrition", "mild_child_wasting"): "tx_rem_rate_sam",
         (
             "severe_acute_malnutrition",
