from typing import Callable, Dict, List, Optional, Tuple, Union

import numpy as np
import pandas as pd
from vivarium import Component
from vivarium.framework.engine import Builder
from vivarium.framework.event import Event
from vivarium.framework.lookup import LookupTable, LookupTableData
<<<<<<< HEAD
from vivarium.framework.population import SimulantData
=======
from vivarium.framework.population import PopulationView
>>>>>>> 17e2ef85
from vivarium.framework.values import list_combiner, union_post_processor
from vivarium_public_health.disease import DiseaseModel, DiseaseState, SusceptibleState
from vivarium_public_health.risks import Risk
from vivarium_public_health.risks.data_transformations import (
    get_exposure_post_processor,
)
from vivarium_public_health.utilities import EntityString, is_non_zero

from vivarium_gates_nutrition_optimization_child.constants import (
    data_keys,
    data_values,
    metadata,
    models,
    scenarios,
)
from vivarium_gates_nutrition_optimization_child.constants.data_keys import WASTING
from vivarium_gates_nutrition_optimization_child.utilities import get_random_variable


class WastingTreatment(Risk):
    @property
    def time_step_prepare_priority(self) -> int:
        # we want to reset propensities before updating previous state column
        return 4

    @property
    def name(self) -> str:
        return f"wasting_treatment_{self.risk}"

    def __init__(self, treatment_type: str):
        super().__init__(treatment_type)

        self.previous_wasting_column = f"previous_{data_keys.WASTING.name}"
        self.wasting_column = data_keys.WASTING.name
        self.treated_state = self._get_treated_state()
        self.previous_treatment_column = f"previous_{self.treated_state}_treatment"

    @property
    def columns_created(self) -> List[str]:
        return [self.propensity_column_name, self.previous_treatment_column]

    @property
    def columns_required(self) -> Optional[List[str]]:
        return ["age", self.previous_wasting_column, self.wasting_column]

    ##########################
    # Initialization methods #
    ##########################

    def _get_treated_state(self) -> str:
        return self.risk.name.split("_treatment")[0]

    #################
    # Setup methods #
    #################

    def setup(self, builder: Builder):
        super().setup(builder)
        self.scenario = scenarios.INTERVENTION_SCENARIOS[
            builder.configuration.intervention.child_scenario
        ]
        self.wasting_exposure = builder.value.get_value(
            data_values.PIPELINES.WASTING_EXPOSURE
        )
        self.underweight_exposure = builder.value.get_value(
            data_values.PIPELINES.UNDERWEIGHT_EXPOSURE
        )
        self.treatment_exposure = builder.value.get_value(
            f"{self.treated_state}_treatment.exposure"
        )

    ########################
    # Event-driven methods #
    ########################

    def on_initialize_simulants(self, pop_data: SimulantData) -> None:
        # propensity
        self.population_view.update(
            pd.Series(
                self.randomness.get_draw(pop_data.index), name=self.propensity_column_name
            )
        )
        # previous treatment (initialize as uncovered)
        self.population_view.update(
            pd.Series("cat1", index=pop_data.index, name=self.previous_treatment_column)
        )

    def on_time_step_prepare(self, event: Event):
        """define previous_treatment and redraw propensities upon transition to new wasting state"""
        pop = self.population_view.get(event.index)
        # previous treatment column (for results stratification)
        previous_treatment = self.treatment_exposure(pop.index)
        previous_treatment.name = self.previous_treatment_column
        # update propensity
        propensity = pop[self.propensity_column_name]
        remitted_mask = (pop[self.previous_wasting_column] == self.treated_state) & pop[
            self.wasting_column
        ] != self.treated_state
        propensity.loc[remitted_mask] = self.randomness.get_draw(remitted_mask.index)
        self.population_view.update(pd.concat([previous_treatment, propensity], axis=1))

    ##################################
    # Pipeline sources and modifiers #
    ##################################

    def get_current_exposure(self, index: pd.Index) -> pd.Series:
        is_mam_component = self.risk.name == "moderate_acute_malnutrition_treatment"
        coverage_to_exposure_map = {"none": "cat1", "full": "cat2"}

        if is_mam_component:
            mam_coverage = self.scenario.mam_tx_coverage
            if mam_coverage == "baseline":  # return standard exposure if baseline
                propensity = self.propensity(index)
                return pd.Series(self.exposure_distribution.ppf(propensity), index=index)
            elif mam_coverage == "targeted":
                # initialize exposures as cat1 (untreated)
                exposures = pd.Series("cat1", index=index)

                # define relevant booleans
                wasting = self.wasting_exposure(index)
                age = self.population_view.get(index)["age"]
                underweight = self.underweight_exposure(index)

                in_mam_state = (wasting == "cat2") | (wasting == "cat2.5")
                in_worse_mam_state = wasting == "cat2"
                in_age_range = (age >= 0.5) & (age < 2)
                is_severely_underweight = underweight == "cat1"
                under_6_months = age < 0.5

                is_covered = in_mam_state & (
                    (in_age_range | is_severely_underweight) | in_worse_mam_state
                )

                exposures.loc[is_covered] = "cat2"
                exposures.loc[under_6_months] = "cat1"
                return exposures
            else:  # except for simulants under 6 months who are untreated,
                # return either all or none covered
                exposure_value = coverage_to_exposure_map[mam_coverage]
                exposure = pd.Series(exposure_value, index=index)
                age = self.population_view.get(index)["age"]
                exposure.loc[age < 0.5] = "cat1"
                return exposure

        else:  # we're in the SAM treatment component
            sam_coverage = self.scenario.sam_tx_coverage
            if sam_coverage == "baseline":
                propensity = self.propensity(index)
                return pd.Series(self.exposure_distribution.ppf(propensity), index=index)
            else:
                exposure = coverage_to_exposure_map[sam_coverage]
                return pd.Series(exposure, index=index)


class WastingDiseaseState(DiseaseState):
    """DiseaseState where birth prevalence LookupTables is parametrized by birthweight status."""

    def get_birth_prevalence(
        self, builder: Builder, birth_prevalence_data: LookupTableData
    ) -> LookupTable:
        return builder.lookup.build_table(
            birth_prevalence_data,
            key_columns=["sex", "birth_weight_status"],
            parameter_columns=["year"],
        )


class ChildWastingModel(DiseaseModel):
    CONFIGURATION_DEFAULTS = {
        "child_wasting": {
            "exposure": "data",
            "rebinned_exposed": [],
            "category_thresholds": [],
        }
    }

    @property
    def columns_created(self) -> List[str]:
        return [self.state_column, f"initial_{self.state_column}_propensity"]

    @property
    def columns_required(self) -> Optional[List[str]]:
        return ["age", "sex", "birth_weight_status"]

    @property
    def initialization_requirements(self) -> Dict[str, List[str]]:
        return {
            "requires_columns": ["age", "sex", "birth_weight_status"],
            "requires_values": [],
            "requires_streams": [],
        }

    def setup(self, builder):
        """Perform this component's setup."""
        super(DiseaseModel, self).setup(builder)

        self.configuration_age_start = builder.configuration.population.age_start
        self.configuration_age_end = builder.configuration.population.age_end
        self.randomness = builder.randomness.get_stream(f"{self.state_column}_initial_states")

        self.exposure = builder.value.register_value_producer(
            f"{self.state_column}.exposure",
            source=self.get_current_exposure,
            requires_columns=["age", "alive", self.state_column],
            preferred_post_processor=get_exposure_post_processor(
                builder, EntityString(f"risk_factor.{self.state_column}")
            ),
        )

        cause_specific_mortality_rate = self.load_cause_specific_mortality_rate_data(builder)
        self.cause_specific_mortality_rate = builder.lookup.build_table(
            cause_specific_mortality_rate,
            key_columns=["sex"],
            parameter_columns=["age", "year"],
        )
        builder.value.register_value_modifier(
            "cause_specific_mortality_rate",
            self.adjust_cause_specific_mortality_rate,
            requires_columns=["age", "sex"],
        )

    def on_initialize_simulants(self, pop_data):
        initial_propensity = self.randomness.get_draw(pop_data.index).rename(
            f"initial_{self.state_column}_propensity"
        )
        population = self.population_view.subview(["age", "sex"]).get(pop_data.index)

        assert self.initial_state in {s.state_id for s in self.states}

        state_names, weights_bins = self.get_state_weights(pop_data.index, "birth_prevalence")

        if state_names and not population.empty:
            # only do this if there are states in the model that supply prevalence data
            population["sex_id"] = population.sex.apply({"Male": 1, "Female": 2}.get)

            condition_column = self.assign_initial_status_to_simulants(
                population,
                state_names,
                weights_bins,
                initial_propensity,
            )

            condition_column = condition_column.rename(
                columns={"condition_state": self.state_column}
            )
        else:
            condition_column = pd.Series(
                self.initial_state, index=population.index, name=self.state_column
            )
        self.population_view.update(pd.concat([condition_column, initial_propensity], axis=1))

    @staticmethod
    def assign_initial_status_to_simulants(
        simulants_df, state_names, weights_bins, propensities
    ) -> pd.DataFrame:
        simulants = simulants_df[["age", "sex"]].copy()

        choice_index = (propensities.values[np.newaxis].T > weights_bins).sum(axis=1)
        initial_states = pd.Series(np.array(state_names)[choice_index], index=simulants.index)

        simulants.loc[:, "condition_state"] = initial_states
        return simulants

    def get_current_exposure(self, index: pd.Index) -> pd.Series:
        pop = self.population_view.get(index)
        exposure = pop[self.state_column].apply(models.get_risk_category)
        return exposure


# noinspection PyPep8Naming
def ChildWasting() -> ChildWastingModel:
    tmrel = SusceptibleState(models.WASTING.MODEL_NAME)
    mild = WastingDiseaseState(
        models.WASTING.MILD_STATE_NAME,
        cause_type="sequela",
        get_data_functions={
            "prevalence": load_mild_wasting_exposure,
            "disability_weight": lambda *_: 0,
            "excess_mortality_rate": lambda *_: 0,
            "birth_prevalence": load_mild_wasting_birth_prevalence,
        },
    )
<<<<<<< HEAD
    better_moderate = WastingDiseaseState(
        models.WASTING.BETTER_MODERATE_STATE_NAME,
=======
    moderate = WastingDiseaseState(
        models.WASTING.MODERATE_STATE_NAME,
>>>>>>> 17e2ef85
        cause_type="sequela",
        get_data_functions={
            "prevalence": load_better_mam_exposure,
            "disability_weight": lambda *_: 0,
            "excess_mortality_rate": lambda *_: 0,
            "birth_prevalence": load_better_mam_birth_prevalence,
        },
    )
<<<<<<< HEAD
    worse_moderate = WastingDiseaseState(
        models.WASTING.WORSE_MODERATE_STATE_NAME,
        cause_type="sequela",
        get_data_functions={
            "prevalence": load_worse_mam_exposure,
            "disability_weight": lambda *_: 0,
            "excess_mortality_rate": lambda *_: 0,
            "birth_prevalence": load_worse_mam_birth_prevalence,
        },
    )
=======
>>>>>>> 17e2ef85
    severe = WastingDiseaseState(
        models.WASTING.SEVERE_STATE_NAME,
        cause_type="sequela",
        get_data_functions={
            "prevalence": load_sam_exposure,
            "disability_weight": lambda *_: 0,
            "excess_mortality_rate": lambda *_: 0,
            "birth_prevalence": load_sam_birth_prevalence,
        },
    )

    # Add transitions for tmrel
    tmrel.allow_self_transitions()
    tmrel.add_rate_transition(
        mild,
        get_data_functions={
            "incidence_rate": load_wasting_rate,
        },
    )

    # Add transitions for mild
    mild.allow_self_transitions()
    mild.add_rate_transition(
        better_moderate,
        get_data_functions={
            "transition_rate": load_wasting_rate,
        },
    )
    mild.add_rate_transition(
        worse_moderate,
        get_data_functions={
            "transition_rate": load_wasting_rate,
        },
    )
    mild.add_rate_transition(
        tmrel,
        get_data_functions={
            "remission_rate": load_mild_remission_rate,
        },
    )

    # Add transitions for moderate
    better_moderate.allow_self_transitions()
    better_moderate.add_rate_transition(
        severe,
        get_data_functions={
            "transition_rate": load_wasting_rate,
        },
    )
    better_moderate.add_rate_transition(
        mild,
        get_data_functions={
            "transition_rate": load_wasting_rate,
        },
    )

    worse_moderate.allow_self_transitions()
    worse_moderate.add_rate_transition(
        severe,
        get_data_functions={
            "transition_rate": load_wasting_rate,
        },
    )
    worse_moderate.add_rate_transition(
        mild,
        get_data_functions={
            "transition_rate": load_wasting_rate,
        },
    )

    # Add transitions for severe
    severe.allow_self_transitions()
    severe.add_rate_transition(
        better_moderate,
        get_data_functions={
            "transition_rate": load_wasting_rate,
        },
    )
    severe.add_rate_transition(
        worse_moderate,
        get_data_functions={
            "transition_rate": load_wasting_rate,
        },
    )
    severe.add_rate_transition(
        mild,
        get_data_functions={
            "transition_rate": load_wasting_rate,
        },
    )

    return ChildWastingModel(
        models.WASTING.MODEL_NAME,
        get_data_functions={"cause_specific_mortality_rate": lambda *_: 0},
        states=[severe, better_moderate, worse_moderate, mild, tmrel],
    )


# noinspection PyUnusedLocal
def load_pem_excess_mortality_rate(builder: Builder, cause: str) -> pd.DataFrame:
    return builder.data.load(data_keys.PEM.EMR)


# noinspection PyUnusedLocal
def load_mild_wasting_birth_prevalence(builder: Builder, cause: str) -> pd.DataFrame:
    return load_child_wasting_birth_prevalence(builder, WASTING.CAT3)


# noinspection PyUnusedLocal
def load_mild_wasting_exposure(builder: Builder, cause: str) -> pd.DataFrame:
    return load_child_wasting_exposures(builder)[WASTING.CAT3].reset_index()


def load_wasting_rate(builder: Builder, *wasting_states) -> pd.DataFrame:
    states_to_transition_map = {
        ("mild_child_wasting",): "inc_rate_mild",
<<<<<<< HEAD
        ("mild_child_wasting", "better_moderate_acute_malnutrition"): "inc_rate_better_mam",
        ("mild_child_wasting", "worse_moderate_acute_malnutrition"): "inc_rate_worse_mam",
        ("better_moderate_acute_malnutrition", "severe_acute_malnutrition"): "inc_rate_sam",
        ("worse_moderate_acute_malnutrition", "severe_acute_malnutrition"): "inc_rate_sam",
        ("susceptible_to_child_wasting",): "rem_rate_mild",
        ("better_moderate_acute_malnutrition", "mild_child_wasting"): "rem_rate_mam",
        ("worse_moderate_acute_malnutrition", "mild_child_wasting"): "rem_rate_mam",
=======
        ("mild_child_wasting", "moderate_acute_malnutrition"): "inc_rate_mam",
        ("moderate_acute_malnutrition", "severe_acute_malnutrition"): "inc_rate_sam",
        ("moderate_acute_malnutrition", "mild_child_wasting"): "rem_rate_mam",
>>>>>>> 17e2ef85
        ("severe_acute_malnutrition", "mild_child_wasting"): "tx_rem_rate_sam",
        (
            "severe_acute_malnutrition",
            "better_moderate_acute_malnutrition",
        ): "sam_to_better_mam",
        (
            "severe_acute_malnutrition",
            "worse_moderate_acute_malnutrition",
        ): "sam_to_worse_mam",
    }
    transition = states_to_transition_map[wasting_states]
    data = get_transition_data(builder, transition)
    return data


def load_mild_remission_rate(builder: Builder, input_state) -> pd.DataFrame:
    return get_transition_data(builder, "rem_rate_mild")


def get_transition_data(builder: Builder, transition: str) -> pd.DataFrame:
    rates = builder.data.load("risk_factor.child_wasting.transition_rates").query(
        "transition==@transition"
    )
    rates = rates.drop("transition", axis=1).reset_index(drop=True)
    rates = rates.rename({"value": 0}, axis=1)
    return rates


# noinspection PyUnusedLocal
def load_better_mam_birth_prevalence(builder: Builder, cause: str) -> pd.DataFrame:
    return load_child_wasting_birth_prevalence(builder, WASTING.CAT25)


# noinspection PyUnusedLocal
def load_worse_mam_birth_prevalence(builder: Builder, cause: str) -> pd.DataFrame:
    return load_child_wasting_birth_prevalence(builder, WASTING.CAT2)


# noinspection PyUnusedLocal
def load_better_mam_exposure(builder: Builder, cause: str) -> pd.DataFrame:
    return load_child_wasting_exposures(builder)[WASTING.CAT25].reset_index()


# noinspection PyUnusedLocal
def load_worse_mam_exposure(builder: Builder, cause: str) -> pd.DataFrame:
    return load_child_wasting_exposures(builder)[WASTING.CAT2].reset_index()


# noinspection PyUnusedLocal
def load_sam_birth_prevalence(builder: Builder, cause: str) -> pd.DataFrame:
    return load_child_wasting_birth_prevalence(builder, WASTING.CAT1)


# noinspection PyUnusedLocal
def load_sam_exposure(builder: Builder, cause: str) -> pd.DataFrame:
    return load_child_wasting_exposures(builder)[WASTING.CAT1].reset_index()


# Sub-loader functions
def load_child_wasting_exposures(builder: Builder) -> pd.DataFrame:
    exposures = (
        builder.data.load(WASTING.EXPOSURE)
        .set_index(metadata.ARTIFACT_INDEX_COLUMNS)
        .pivot(columns="parameter")
    )

    exposures.columns = exposures.columns.droplevel(0)
    return exposures


def load_child_wasting_birth_prevalence(
    builder: Builder, wasting_category: str
) -> pd.DataFrame:
    birth_prevalence = builder.data.load(data_keys.WASTING.BIRTH_PREVALENCE)
    birth_prevalence = (
        birth_prevalence.query("parameter == @wasting_category")
        .reset_index()
        .drop(["parameter", "index"], axis=1)
    )
    return birth_prevalence<|MERGE_RESOLUTION|>--- conflicted
+++ resolved
@@ -6,12 +6,7 @@
 from vivarium.framework.engine import Builder
 from vivarium.framework.event import Event
 from vivarium.framework.lookup import LookupTable, LookupTableData
-<<<<<<< HEAD
 from vivarium.framework.population import SimulantData
-=======
-from vivarium.framework.population import PopulationView
->>>>>>> 17e2ef85
-from vivarium.framework.values import list_combiner, union_post_processor
 from vivarium_public_health.disease import DiseaseModel, DiseaseState, SusceptibleState
 from vivarium_public_health.risks import Risk
 from vivarium_public_health.risks.data_transformations import (
@@ -293,13 +288,8 @@
             "birth_prevalence": load_mild_wasting_birth_prevalence,
         },
     )
-<<<<<<< HEAD
     better_moderate = WastingDiseaseState(
         models.WASTING.BETTER_MODERATE_STATE_NAME,
-=======
-    moderate = WastingDiseaseState(
-        models.WASTING.MODERATE_STATE_NAME,
->>>>>>> 17e2ef85
         cause_type="sequela",
         get_data_functions={
             "prevalence": load_better_mam_exposure,
@@ -308,7 +298,6 @@
             "birth_prevalence": load_better_mam_birth_prevalence,
         },
     )
-<<<<<<< HEAD
     worse_moderate = WastingDiseaseState(
         models.WASTING.WORSE_MODERATE_STATE_NAME,
         cause_type="sequela",
@@ -319,8 +308,6 @@
             "birth_prevalence": load_worse_mam_birth_prevalence,
         },
     )
-=======
->>>>>>> 17e2ef85
     severe = WastingDiseaseState(
         models.WASTING.SEVERE_STATE_NAME,
         cause_type="sequela",
@@ -437,7 +424,6 @@
 def load_wasting_rate(builder: Builder, *wasting_states) -> pd.DataFrame:
     states_to_transition_map = {
         ("mild_child_wasting",): "inc_rate_mild",
-<<<<<<< HEAD
         ("mild_child_wasting", "better_moderate_acute_malnutrition"): "inc_rate_better_mam",
         ("mild_child_wasting", "worse_moderate_acute_malnutrition"): "inc_rate_worse_mam",
         ("better_moderate_acute_malnutrition", "severe_acute_malnutrition"): "inc_rate_sam",
@@ -445,11 +431,6 @@
         ("susceptible_to_child_wasting",): "rem_rate_mild",
         ("better_moderate_acute_malnutrition", "mild_child_wasting"): "rem_rate_mam",
         ("worse_moderate_acute_malnutrition", "mild_child_wasting"): "rem_rate_mam",
-=======
-        ("mild_child_wasting", "moderate_acute_malnutrition"): "inc_rate_mam",
-        ("moderate_acute_malnutrition", "severe_acute_malnutrition"): "inc_rate_sam",
-        ("moderate_acute_malnutrition", "mild_child_wasting"): "rem_rate_mam",
->>>>>>> 17e2ef85
         ("severe_acute_malnutrition", "mild_child_wasting"): "tx_rem_rate_sam",
         (
             "severe_acute_malnutrition",
