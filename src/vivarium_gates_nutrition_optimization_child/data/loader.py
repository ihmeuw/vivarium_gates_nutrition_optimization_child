--- conflicted
+++ resolved
@@ -404,19 +404,6 @@
     return data
 
 
-<<<<<<< HEAD
-=======
-def load_cgf_exposure(key: str, location: str) -> pd.DataFrame:
-    key = EntityKey(key)
-    entity = utilities.get_entity(key)
-    location_id = (
-        utility_data.get_location_id(location) if isinstance(location, str) else location
-    )
-    data = get_exposure_without_model_version_id(entity, location_id)
-    data = reshape_to_vivarium_format(data, location)
-    return data
-
-
 def load_underweight_exposure(key: str, location: str) -> pd.DataFrame:
     """Read in exposure distribution data (conditional on stunting
     and wasting) from file and transform. This data looks like standard
@@ -453,7 +440,6 @@
     return df.sort_index()
 
 
->>>>>>> a73fba90
 def load_gbd_2021_exposure(key: str, location: str) -> pd.DataFrame:
     entity_key = EntityKey(key)
     entity = utilities.get_gbd_2021_entity(entity_key)
