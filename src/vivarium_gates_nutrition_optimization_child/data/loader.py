--- conflicted
+++ resolved
@@ -311,21 +311,6 @@
 
 def load_wasting_transition_rates(key: str, location: str) -> pd.DataFrame:
     """Read in wasting transition rates from flat file and expand to include all years."""
-<<<<<<< HEAD
-    rates = pd.read_csv(paths.WASTING_TRANSITIONS_DATA_DIR / f"{location.lower()}.csv")
-
-    # duplicate data for 1990 to 2019 (only for 2019 in file)
-    rates = rates.drop(["year_start", "year_end"], axis=1)
-    year_list = list(range(1990, 2020))
-    years = pd.DataFrame({"year_start": year_list}).set_index(pd.Index([1] * len(year_list)))
-    rates = rates.set_index(pd.Index([1] * len(rates))).join(years)
-    rates["year_end"] = rates["year_start"] + 1
-
-    # define index
-    rates = rates.set_index(metadata.ARTIFACT_INDEX_COLUMNS + ["transition"])
-
-    return rates.sort_index()
-=======
     demography = get_data(data_keys.POPULATION.DEMOGRAPHY, location)
     rates = pd.read_csv(paths.WASTING_TRANSITIONS_DATA_DIR / f"{location.lower()}.csv")
 
@@ -362,7 +347,6 @@
     )
     data = data.set_index(pd.Index([1] * len(data))).join(new_values)
     return data
->>>>>>> fa1cd807
 
 
 def _load_em_from_meid(location, meid, measure):
