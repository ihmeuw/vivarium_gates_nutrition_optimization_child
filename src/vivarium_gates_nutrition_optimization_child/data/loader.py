--- conflicted
+++ resolved
@@ -110,11 +110,7 @@
         data_keys.STUNTING.DISTRIBUTION: load_metadata,
         data_keys.STUNTING.ALT_DISTRIBUTION: load_metadata,
         data_keys.STUNTING.CATEGORIES: load_metadata,
-<<<<<<< HEAD
-        data_keys.STUNTING.EXPOSURE: load_cgf_exposure,
-=======
         data_keys.STUNTING.EXPOSURE: load_gbd_2021_exposure,
->>>>>>> 8ae1de45
         data_keys.STUNTING.RELATIVE_RISK: load_gbd_2021_rr,
         data_keys.STUNTING.PAF: load_categorical_paf,
         data_keys.UNDERWEIGHT.EXPOSURE: load_underweight_exposure,
