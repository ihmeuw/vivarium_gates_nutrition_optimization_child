--- conflicted
+++ resolved
@@ -95,19 +95,11 @@
         data_keys.LRI.RESTRICTIONS: load_metadata,
         data_keys.MALARIA.DURATION: load_duration,
         data_keys.MALARIA.PREVALENCE: load_malaria_prevalence,
-<<<<<<< HEAD
-        data_keys.MALARIA.INCIDENCE_RATE: load_standard_data,
-        data_keys.MALARIA.REMISSION_RATE: load_malaria_remission_rate_from_duration,
-        data_keys.MALARIA.DISABILITY_WEIGHT: load_standard_data,
-        data_keys.MALARIA.EMR: load_standard_data,
-        data_keys.MALARIA.CSMR: load_standard_data,
-=======
         data_keys.MALARIA.INCIDENCE_RATE: load_standard_gbd_2019_data_as_gbd_2021_data,
         data_keys.MALARIA.REMISSION_RATE: load_malaria_remission_rate_from_duration,
         data_keys.MALARIA.DISABILITY_WEIGHT: load_standard_gbd_2019_data_as_gbd_2021_data,
         data_keys.MALARIA.EMR: load_standard_gbd_2019_data_as_gbd_2021_data,
         data_keys.MALARIA.CSMR: load_standard_gbd_2019_data_as_gbd_2021_data,
->>>>>>> 081cc601
         data_keys.MALARIA.RESTRICTIONS: load_metadata,
         data_keys.WASTING.DISTRIBUTION: load_metadata,
         data_keys.WASTING.ALT_DISTRIBUTION: load_metadata,
@@ -375,22 +367,6 @@
     return prevalence
 
 
-def load_malaria_prevalence(key: str, location: str) -> pd.DataFrame:
-    """Get standard prevalence but update early neonatal data to be
-    (birth_prevalence + prevalence_cause) / 2
-    where birth_prevalence is 0 and prevalence_cause is cause prevalence from GBD.
-    """
-    prevalence = load_standard_data(key, location)
-    birth_prevalence = data_values.BIRTH_PREVALENCE_OF_ZERO
-    enn_prevalence = prevalence.query("age_start == 0")
-    enn_prevalence = (birth_prevalence + enn_prevalence) / 2
-    all_other_prevalence = prevalence.query("age_start != 0.0")
-
-    prevalence = pd.concat([enn_prevalence, all_other_prevalence]).sort_index()
-
-    return prevalence
-
-
 def load_remission_rate_from_duration(key: str, location: str) -> pd.DataFrame:
     try:
         cause = {
